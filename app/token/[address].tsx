import {
  View,
  Text,
  StyleSheet,
  ScrollView,
  TouchableOpacity,
  Dimensions,
  ActivityIndicator,
} from 'react-native';
import {
  ArrowLeft,
  Star,
  ArrowUpRight,
  ArrowRightLeft,
  ArrowDownLeft,
} from 'lucide-react-native';
<<<<<<< HEAD
import { LineChart } from 'react-native-chart-kit';
=======
>>>>>>> 8f110b82
import { useState, useEffect } from 'react';
import ScreenHeader from '@/components/ScreenHeader';
import ScreenContainer from '@/components/ScreenContainer';
import { TokenPriceChart } from '@/components/charts';
import { useRouter, useLocalSearchParams } from 'expo-router';
import {
  getHistoricalPrices,
  getTokenPrices,
  TokenMetadata,
} from '@/services/apis';
import {
<<<<<<< HEAD
  formatHistoricalDataForChart,
=======
  formatHistoricalDataForCustomChart,
>>>>>>> 8f110b82
  formatPriceChangeString,
  formatPrice,
  formatLargeNumber,
  formatSupply,
  calculatePriceChange,
  timeframeConfigs,
<<<<<<< HEAD
=======
  ChartDataPoint,
  formatPriceChange,
>>>>>>> 8f110b82
} from '@/utils/chartUtils';

const screenWidth = Dimensions.get('window').width;

const timeframes = ['1D', '1W', '1M', '3M', '1Y', 'ALL'];

export default function TokenDetailScreen() {
  const [selectedTimeframe, setSelectedTimeframe] = useState('1D');
  const [tokenData, setTokenData] = useState<TokenMetadata | null>(null);
  const [historicalData, setHistoricalData] = useState<any>(null);
  const [chartData, setChartData] = useState<ChartDataPoint[]>([]);
  const [loading, setLoading] = useState(true);
  const [error, setError] = useState<string | null>(null);
  const [priceChange, setPriceChange] = useState({
    change: 0,
    changePercentage: 0,
  });
<<<<<<< HEAD
=======
  const [chartSelectedData, setChartSelectedData] = useState<{
    priceChange: number;
    percentageChange: number;
    isInteracting: boolean;
  } | null>(null);
>>>>>>> 8f110b82

  const router = useRouter();
  const { address } = useLocalSearchParams<{ address: string }>();

  useEffect(() => {
    loadTokenData();
  }, [address]);

  useEffect(() => {
    if (tokenData?.coingeckoId) {
      loadHistoricalData(selectedTimeframe);
    }
  }, [selectedTimeframe, tokenData]);

  const loadTokenData = async () => {
    try {
      setLoading(true);
      setError(null);

      const response = await getTokenPrices();

      if (!response.success) {
        throw new Error(response.error || 'Failed to load token data');
      }

<<<<<<< HEAD
      // Find the token by address
=======
>>>>>>> 8f110b82
      const token = response.data.find((t) => t.address === address);

      if (!token) {
        throw new Error('Token not found');
      }

      setTokenData(token);
    } catch (err) {
      console.error('Error loading token data:', err);
      setError(
<<<<<<< HEAD
        err instanceof Error ? err.message : 'Failed to load token data',
=======
        err instanceof Error ? err.message : 'Failed to load token data'
>>>>>>> 8f110b82
      );
    } finally {
      setLoading(false);
    }
  };

  const loadHistoricalData = async (timeframe: string) => {
    if (!tokenData?.coingeckoId) return;

    try {
      setLoading(true);
      const config = timeframeConfigs[timeframe];

      const response = await getHistoricalPrices(
        tokenData.coingeckoId,
<<<<<<< HEAD
        config.days,
=======
        config.days
>>>>>>> 8f110b82
      );

      if (!response.success) {
        throw new Error(response.error || 'Failed to load historical data');
      }

      setHistoricalData(response);

<<<<<<< HEAD
      // Format data for chart
      const formattedChart = formatHistoricalDataForChart(response, timeframe);
      setChartData(formattedChart);

      // Calculate price change
=======
      const formattedChart = formatHistoricalDataForCustomChart(
        response,
        timeframe
      );
      setChartData(formattedChart);

>>>>>>> 8f110b82
      const change = calculatePriceChange(response, timeframe);
      setPriceChange(change);
    } catch (err) {
      console.error('Error loading historical data:', err);
      setError(
<<<<<<< HEAD
        err instanceof Error ? err.message : 'Failed to load historical data',
=======
        err instanceof Error ? err.message : 'Failed to load historical data'
>>>>>>> 8f110b82
      );
    } finally {
      setLoading(false);
    }
  };

  const handleTimeframeChange = (timeframe: string) => {
    setSelectedTimeframe(timeframe);
  };

  const handleChartInteraction = (
    data: {
      priceChange: number;
      percentageChange: number;
      isInteracting: boolean;
    } | null
  ) => {
    setChartSelectedData(data);
  };

  if (loading && !tokenData) {
    return (
      <ScreenContainer edges={['top', 'bottom']}>
        <ScreenHeader title="Loading..." onBack={() => router.back()} />
        <View style={styles.loadingContainer}>
          <ActivityIndicator size="large" color="#6366f1" />
          <Text style={styles.loadingText}>Loading token data...</Text>
        </View>
      </ScreenContainer>
    );
  }

  // Show error state
  if (error) {
    return (
      <ScreenContainer edges={['top', 'bottom']}>
        <ScreenHeader title="Error" onBack={() => router.back()} />
        <View style={styles.errorContainer}>
          <Text style={styles.errorText}>{error}</Text>
          <TouchableOpacity
            style={styles.retryButton}
            onPress={() => loadTokenData()}
          >
            <Text style={styles.retryButtonText}>Retry</Text>
          </TouchableOpacity>
        </View>
      </ScreenContainer>
    );
  }

  if (!tokenData) {
    return null;
  }

  const currentPrice = tokenData.priceData?.current_price || 0;

  const displayPriceChange = priceChange;

  const currentChange = `${formatPriceChange(
    displayPriceChange.change
  )} ${formatPriceChangeString(displayPriceChange.changePercentage)}`;
  const isNegative = displayPriceChange.changePercentage < 0;

  const statsData = [
    {
      label: 'Market Cap',
      value: formatLargeNumber(tokenData.priceData?.market_cap || 0),
    },
    {
      label: 'Volume (24h)',
      value: formatLargeNumber(tokenData.priceData?.total_volume || 0),
    },
    {
      label: 'Circulating Supply',
      value: formatSupply(
        tokenData.priceData?.circulating_supply || 0,
<<<<<<< HEAD
        tokenData.symbol,
=======
        tokenData.symbol
>>>>>>> 8f110b82
      ),
    },
    {
      label: 'Max Supply',
      value: tokenData.priceData?.max_supply
        ? formatSupply(tokenData.priceData.max_supply, tokenData.symbol)
        : 'N/A',
    },
  ];

  return (
    <ScreenContainer edges={['top', 'bottom']}>
      <ScreenHeader
        title={tokenData.symbol}
        onBack={() => router.back()}
        rightElement={
          <TouchableOpacity style={styles.headerButton}>
            <Star size={24} color="#fff" />
          </TouchableOpacity>
        }
      />

      <ScrollView
        showsVerticalScrollIndicator={false}
        style={styles.scrollView}
      >
        {/* Price Section */}
        <View style={styles.priceSection}>
          <Text style={styles.price}>{formatPrice(currentPrice)}</Text>
<<<<<<< HEAD
          <Text
            style={[
              styles.priceChange,
              { color: isNegative ? '#ef4444' : '#10b981' },
            ]}
          >
            {currentChange}
          </Text>
=======

          {chartSelectedData?.isInteracting ? (
            <View style={styles.chartSelectedDisplay}>
              <Text
                style={[
                  styles.chartSelectedPrice,
                  {
                    color:
                      chartSelectedData.percentageChange < 0
                        ? '#ef4444'
                        : '#10b981',
                  },
                ]}
              >
                {formatPriceChange(chartSelectedData.priceChange)}
              </Text>
              <Text
                style={[
                  styles.chartSelectedPercentage,
                  {
                    color:
                      chartSelectedData.percentageChange < 0
                        ? '#ef4444'
                        : '#10b981',
                  },
                ]}
              >
                {chartSelectedData.percentageChange >= 0 ? '+' : ''}
                {chartSelectedData.percentageChange.toFixed(2)}%
              </Text>
            </View>
          ) : (
            <Text
              style={[
                styles.priceChange,
                { color: isNegative ? '#ef4444' : '#10b981' },
              ]}
            >
              {currentChange}
            </Text>
          )}
>>>>>>> 8f110b82
        </View>

        {/* Chart */}
        <View style={styles.chartContainer}>
          {loading ? (
            <View style={styles.chartLoadingContainer}>
              <ActivityIndicator size="large" color="#6366f1" />
              <Text style={styles.chartLoadingText}>Loading chart...</Text>
            </View>
          ) : chartData && chartData.length > 0 ? (
            <TokenPriceChart
              data={chartData}
              width={screenWidth - 32}
              height={200}
              timeframe={selectedTimeframe}
              isPositive={priceChange.changePercentage >= 0}
              onInteraction={handleChartInteraction}
            />
          ) : (
            <View style={styles.chartErrorContainer}>
              <Text style={styles.chartErrorText}>Chart data unavailable</Text>
            </View>
          )}
        </View>

        {/* Timeframe Selector */}
        <View style={styles.timeframeContainer}>
          {timeframes.map((timeframe) => (
            <TouchableOpacity
              key={timeframe}
              style={[
                styles.timeframeButton,
                selectedTimeframe === timeframe && styles.timeframeButtonActive,
              ]}
              onPress={() => handleTimeframeChange(timeframe)}
            >
              <Text
                style={[
                  styles.timeframeText,
                  selectedTimeframe === timeframe && styles.timeframeTextActive,
                ]}
              >
                {timeframe}
              </Text>
            </TouchableOpacity>
          ))}
        </View>

        {/* Market Info */}
        <View style={styles.section}>
          <Text style={styles.sectionTitle}>Market Info</Text>
          <View style={styles.statsContainer}>
            {statsData.map((stat, index) => (
              <View
                key={index}
                style={[
                  styles.statRow,
                  index === statsData.length - 1 && styles.lastStatRow,
                ]}
              >
                <Text style={styles.statLabel}>{stat.label}</Text>
                <Text style={styles.statValue}>{stat.value}</Text>
              </View>
            ))}
          </View>
        </View>

        {/* About Token */}
        <View style={styles.aboutSection}>
          <Text style={styles.sectionTitle}>About {tokenData.name}</Text>
          <Text style={styles.description}>
            {tokenData.name} ({tokenData.symbol}) is a cryptocurrency token.
            Current price data and market information are provided by CoinGecko.
          </Text>
        </View>
      </ScrollView>

      {/* Bottom Action Buttons */}
      <View style={styles.bottomActionContainer}>
        <TouchableOpacity style={styles.actionButton}>
          <ArrowRightLeft size={20} color="#fff" />
          <Text style={styles.actionButtonText}>Trade</Text>
        </TouchableOpacity>
        <TouchableOpacity style={styles.actionButton}>
          <ArrowUpRight size={20} color="#fff" />
          <Text style={styles.actionButtonText}>Send</Text>
        </TouchableOpacity>
        <TouchableOpacity style={styles.actionButton}>
          <ArrowDownLeft size={20} color="#fff" />
          <Text style={styles.actionButtonText}>Receive</Text>
        </TouchableOpacity>
      </View>
    </ScreenContainer>
  );
}

const styles = StyleSheet.create({
  scrollView: {
    flex: 1,
  },
  headerButton: {
    width: 40,
    height: 40,
    alignItems: 'center',
    justifyContent: 'center',
  },
  loadingContainer: {
    flex: 1,
    justifyContent: 'center',
    alignItems: 'center',
    paddingHorizontal: 20,
  },
  loadingText: {
    fontSize: 16,
    color: '#9ca3af',
    marginTop: 12,
  },
  errorContainer: {
    flex: 1,
    justifyContent: 'center',
    alignItems: 'center',
    paddingHorizontal: 20,
  },
  errorText: {
    fontSize: 16,
    color: '#ef4444',
    textAlign: 'center',
    marginBottom: 20,
  },
  retryButton: {
    backgroundColor: '#6366f1',
    paddingHorizontal: 20,
    paddingVertical: 12,
    borderRadius: 8,
  },
  retryButtonText: {
    color: '#fff',
    fontSize: 16,
    fontWeight: '600',
  },
  priceSection: {
    alignItems: 'center',
    paddingVertical: 20,
  },
  price: {
    fontSize: 36,
    fontWeight: '700',
    color: '#fff',
    marginBottom: 4,
  },
  priceChange: {
    fontSize: 16,
    fontWeight: '600',
  },
  chartSelectedDisplay: {
    flexDirection: 'row',
    alignItems: 'center',
    marginTop: 4,
    gap: 8,
  },
  chartSelectedPrice: {
    fontSize: 14,
    fontWeight: '600',
  },
  chartSelectedPercentage: {
    fontSize: 12,
    fontWeight: '500',
  },
  chartContainer: {
    alignItems: 'center',
    justifyContent: 'center',
    marginBottom: 20,
    paddingVertical: 10,
  },
  chartLoadingContainer: {
    alignItems: 'center',
    justifyContent: 'center',
    height: 200,
    width: screenWidth - 32,
  },
  chartLoadingText: {
    fontSize: 14,
    color: '#9ca3af',
    marginTop: 8,
  },
  chartErrorContainer: {
    alignItems: 'center',
    justifyContent: 'center',
    height: 200,
    width: screenWidth - 32,
    backgroundColor: '#2a2a2a',
    borderRadius: 16,
  },
  chartErrorText: {
    fontSize: 14,
    color: '#ef4444',
  },
  timeframeContainer: {
    flexDirection: 'row',
    paddingHorizontal: 16,
    marginBottom: 32,
    gap: 8,
    justifyContent: 'center',
  },
  timeframeButton: {
    paddingHorizontal: 16,
    paddingVertical: 8,
    borderRadius: 20,
    backgroundColor: '#2a2a2a',
  },
  timeframeButtonActive: {
    backgroundColor: '#6366f1',
  },
  timeframeText: {
    fontSize: 14,
    color: '#9ca3af',
    fontWeight: '500',
  },
  timeframeTextActive: {
    color: '#fff',
  },
  section: {
    paddingHorizontal: 16,
    marginBottom: 32,
  },
  aboutSection: {
    paddingHorizontal: 16,
    marginBottom: 120, // Extra space for bottom buttons
  },
  sectionTitle: {
    fontSize: 18,
    fontWeight: '600',
    color: '#fff',
    marginBottom: 12,
  },
  description: {
    fontSize: 14,
    color: '#9ca3af',
    lineHeight: 20,
    marginBottom: 20,
  },
  statsContainer: {
    backgroundColor: '#2a2a2a',
    borderRadius: 12,
    padding: 16,
  },
  statRow: {
    flexDirection: 'row',
    justifyContent: 'space-between',
    alignItems: 'center',
    paddingVertical: 12,
    borderBottomWidth: 1,
    borderBottomColor: '#333',
  },
  lastStatRow: {
    borderBottomWidth: 0,
  },
  statLabel: {
    fontSize: 14,
    color: '#9ca3af',
  },
  statValue: {
    fontSize: 14,
    fontWeight: '600',
    color: '#fff',
  },
  bottomActionContainer: {
    position: 'absolute',
    bottom: 0,
    left: 0,
    right: 0,
    flexDirection: 'row',
    backgroundColor: '#1a1a1a',
    paddingHorizontal: 12,
    paddingVertical: 12,
    paddingBottom: 12,
    borderTopWidth: 1,
    borderTopColor: '#333',
    gap: 8,
  },
  actionButton: {
    flex: 1,
    backgroundColor: '#6366f1',
    flexDirection: 'row',
    alignItems: 'center',
    justifyContent: 'center',
    paddingVertical: 12,
    borderRadius: 12,
    gap: 8,
  },
  actionButtonText: {
    fontSize: 16,
    fontWeight: '600',
    color: '#fff',
  },
});<|MERGE_RESOLUTION|>--- conflicted
+++ resolved
@@ -14,10 +14,6 @@
   ArrowRightLeft,
   ArrowDownLeft,
 } from 'lucide-react-native';
-<<<<<<< HEAD
-import { LineChart } from 'react-native-chart-kit';
-=======
->>>>>>> 8f110b82
 import { useState, useEffect } from 'react';
 import ScreenHeader from '@/components/ScreenHeader';
 import ScreenContainer from '@/components/ScreenContainer';
@@ -29,22 +25,15 @@
   TokenMetadata,
 } from '@/services/apis';
 import {
-<<<<<<< HEAD
-  formatHistoricalDataForChart,
-=======
   formatHistoricalDataForCustomChart,
->>>>>>> 8f110b82
   formatPriceChangeString,
   formatPrice,
   formatLargeNumber,
   formatSupply,
   calculatePriceChange,
   timeframeConfigs,
-<<<<<<< HEAD
-=======
   ChartDataPoint,
   formatPriceChange,
->>>>>>> 8f110b82
 } from '@/utils/chartUtils';
 
 const screenWidth = Dimensions.get('window').width;
@@ -62,14 +51,11 @@
     change: 0,
     changePercentage: 0,
   });
-<<<<<<< HEAD
-=======
   const [chartSelectedData, setChartSelectedData] = useState<{
     priceChange: number;
     percentageChange: number;
     isInteracting: boolean;
   } | null>(null);
->>>>>>> 8f110b82
 
   const router = useRouter();
   const { address } = useLocalSearchParams<{ address: string }>();
@@ -95,10 +81,6 @@
         throw new Error(response.error || 'Failed to load token data');
       }
 
-<<<<<<< HEAD
-      // Find the token by address
-=======
->>>>>>> 8f110b82
       const token = response.data.find((t) => t.address === address);
 
       if (!token) {
@@ -109,11 +91,7 @@
     } catch (err) {
       console.error('Error loading token data:', err);
       setError(
-<<<<<<< HEAD
         err instanceof Error ? err.message : 'Failed to load token data',
-=======
-        err instanceof Error ? err.message : 'Failed to load token data'
->>>>>>> 8f110b82
       );
     } finally {
       setLoading(false);
@@ -129,11 +107,7 @@
 
       const response = await getHistoricalPrices(
         tokenData.coingeckoId,
-<<<<<<< HEAD
         config.days,
-=======
-        config.days
->>>>>>> 8f110b82
       );
 
       if (!response.success) {
@@ -142,30 +116,18 @@
 
       setHistoricalData(response);
 
-<<<<<<< HEAD
-      // Format data for chart
-      const formattedChart = formatHistoricalDataForChart(response, timeframe);
-      setChartData(formattedChart);
-
-      // Calculate price change
-=======
       const formattedChart = formatHistoricalDataForCustomChart(
         response,
-        timeframe
+        timeframe,
       );
       setChartData(formattedChart);
 
->>>>>>> 8f110b82
       const change = calculatePriceChange(response, timeframe);
       setPriceChange(change);
     } catch (err) {
       console.error('Error loading historical data:', err);
       setError(
-<<<<<<< HEAD
         err instanceof Error ? err.message : 'Failed to load historical data',
-=======
-        err instanceof Error ? err.message : 'Failed to load historical data'
->>>>>>> 8f110b82
       );
     } finally {
       setLoading(false);
@@ -181,7 +143,7 @@
       priceChange: number;
       percentageChange: number;
       isInteracting: boolean;
-    } | null
+    } | null,
   ) => {
     setChartSelectedData(data);
   };
@@ -225,7 +187,7 @@
   const displayPriceChange = priceChange;
 
   const currentChange = `${formatPriceChange(
-    displayPriceChange.change
+    displayPriceChange.change,
   )} ${formatPriceChangeString(displayPriceChange.changePercentage)}`;
   const isNegative = displayPriceChange.changePercentage < 0;
 
@@ -242,11 +204,7 @@
       label: 'Circulating Supply',
       value: formatSupply(
         tokenData.priceData?.circulating_supply || 0,
-<<<<<<< HEAD
         tokenData.symbol,
-=======
-        tokenData.symbol
->>>>>>> 8f110b82
       ),
     },
     {
@@ -276,16 +234,6 @@
         {/* Price Section */}
         <View style={styles.priceSection}>
           <Text style={styles.price}>{formatPrice(currentPrice)}</Text>
-<<<<<<< HEAD
-          <Text
-            style={[
-              styles.priceChange,
-              { color: isNegative ? '#ef4444' : '#10b981' },
-            ]}
-          >
-            {currentChange}
-          </Text>
-=======
 
           {chartSelectedData?.isInteracting ? (
             <View style={styles.chartSelectedDisplay}>
@@ -327,7 +275,6 @@
               {currentChange}
             </Text>
           )}
->>>>>>> 8f110b82
         </View>
 
         {/* Chart */}
